"""OpenNMT module."""

<<<<<<< HEAD
__version__ = "1.13.1"
=======
__version__ = "1.14.0"
>>>>>>> c787ed0d

from opennmt import decoders
from opennmt import encoders
from opennmt import inputters
from opennmt import layers
from opennmt import models
from opennmt import tokenizers

from opennmt.runner import Runner<|MERGE_RESOLUTION|>--- conflicted
+++ resolved
@@ -1,10 +1,6 @@
 """OpenNMT module."""
 
-<<<<<<< HEAD
-__version__ = "1.13.1"
-=======
 __version__ = "1.14.0"
->>>>>>> c787ed0d
 
 from opennmt import decoders
 from opennmt import encoders
