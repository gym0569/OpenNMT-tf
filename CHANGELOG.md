--- conflicted
+++ resolved
@@ -16,8 +16,6 @@
 
 ### Fixes and improvements
 
-<<<<<<< HEAD
-=======
 ## [1.14.0](https://github.com/OpenNMT/OpenNMT-tf/releases/tag/v1.14.0) (2018-11-22)
 
 ### New features
@@ -30,7 +28,6 @@
 * Improve greedy decoding speed (up to 50% faster)
 * When using `onmt-update-vocab` with the `merge` directive, updated vocabulary files will be saved in the output directory alongside the updated checkpoint
 
->>>>>>> c787ed0d
 ## [1.13.1](https://github.com/OpenNMT/OpenNMT-tf/releases/tag/v1.13.1) (2018-11-19)
 
 ### Fixes and improvements
